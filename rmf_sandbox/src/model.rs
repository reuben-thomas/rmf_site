<<<<<<< HEAD
=======
use super::level_transform::LevelTransform;
>>>>>>> 9d45705a
use bevy::prelude::*;
use bevy_inspector_egui::Inspectable;

#[derive(serde::Deserialize, Component, Inspectable, Clone, Default)]
#[serde(from = "ModelRaw")]
pub struct Model {
    pub x_raw: f64,
    pub y_raw: f64,
    pub yaw: f64,
    pub x_meters: f64,
    pub y_meters: f64,
    pub instance_name: String,
    pub model_name: String,
    pub z_offset: f64,
}

<<<<<<< HEAD
impl From<ModelRaw> for Model {
    fn from(raw: ModelRaw) -> Model {
        Model {
            x_raw: raw.x,
            y_raw: raw.y,
            yaw: raw.yaw,
            x_meters: raw.x,
            y_meters: raw.y,
            instance_name: raw.name,
            model_name: raw.model_name,
        }
=======
impl Model {
    pub fn spawn(
        &self,
        commands: &mut Commands,
        _transform: &LevelTransform,
        asset_server: &Res<AssetServer>,
    ) {
        let bundle_path =
            String::from("sandbox://") + &self.model_name + &String::from(".glb#Scene0");
        let glb = asset_server.load(&bundle_path);
        commands
            .spawn_bundle((
                Transform {
                    rotation: Quat::from_rotation_z(self.yaw as f32),
                    translation: Vec3::new(
                        self.x_meters as f32,
                        self.y_meters as f32,
                        self.z_offset as f32,
                    ),
                    scale: Vec3::ONE,
                },
                GlobalTransform::identity(),
            ))
            .with_children(|parent| {
                parent.spawn_scene(glb);
            });
    }

    pub fn from_xyz_yaw(
        instance_name: &str,
        model_name: &str,
        x: f64,
        y: f64,
        z: f64,
        yaw: f64,
    ) -> Model {
        return Model {
            instance_name: instance_name.to_string(),
            model_name: model_name.to_string(),
            x_raw: x,
            y_raw: y,
            x_meters: x,
            y_meters: y,
            yaw: yaw,
            z_offset: z,
        };
>>>>>>> 9d45705a
    }
}

<<<<<<< HEAD
impl Model {
    pub fn transform(&self) -> Transform {
        Transform {
            rotation: Quat::from_rotation_z(self.yaw as f32),
            translation: Vec3::new(self.x_meters as f32, self.y_meters as f32, 0.),
            scale: Vec3::ONE,
        }
=======
    pub fn from_yaml(value: &serde_yaml::Value) -> Model {
        let x_raw = value["x"].as_f64().unwrap();
        let y_raw = value["y"].as_f64().unwrap();
        let yaw = value["yaw"].as_f64().unwrap() - 3.14159 / 2.;
        let model_name = value["model_name"].as_str().unwrap();
        let instance_name = value["name"].as_str().unwrap();
        return Model {
            x_raw: x_raw,
            y_raw: -y_raw,
            x_meters: x_raw,
            y_meters: -y_raw,
            yaw: yaw,
            model_name: model_name.to_string(),
            instance_name: instance_name.to_string(),
            z_offset: 0., // todo
        };
>>>>>>> 9d45705a
    }
}

#[derive(serde::Deserialize)]
#[allow(dead_code)]
struct ModelRaw {
    model_name: String,
    name: String,
    #[serde(rename = "static")]
    static_: bool,
    x: f64,
    y: f64,
    z: f64,
    yaw: f64,
}<|MERGE_RESOLUTION|>--- conflicted
+++ resolved
@@ -1,7 +1,3 @@
-<<<<<<< HEAD
-=======
-use super::level_transform::LevelTransform;
->>>>>>> 9d45705a
 use bevy::prelude::*;
 use bevy_inspector_egui::Inspectable;
 
@@ -18,7 +14,6 @@
     pub z_offset: f64,
 }
 
-<<<<<<< HEAD
 impl From<ModelRaw> for Model {
     fn from(raw: ModelRaw) -> Model {
         Model {
@@ -29,34 +24,19 @@
             y_meters: raw.y,
             instance_name: raw.name,
             model_name: raw.model_name,
+            // TODO: implement
+            z_offset: 0.,
         }
-=======
+    }
+}
+
 impl Model {
-    pub fn spawn(
-        &self,
-        commands: &mut Commands,
-        _transform: &LevelTransform,
-        asset_server: &Res<AssetServer>,
-    ) {
-        let bundle_path =
-            String::from("sandbox://") + &self.model_name + &String::from(".glb#Scene0");
-        let glb = asset_server.load(&bundle_path);
-        commands
-            .spawn_bundle((
-                Transform {
-                    rotation: Quat::from_rotation_z(self.yaw as f32),
-                    translation: Vec3::new(
-                        self.x_meters as f32,
-                        self.y_meters as f32,
-                        self.z_offset as f32,
-                    ),
-                    scale: Vec3::ONE,
-                },
-                GlobalTransform::identity(),
-            ))
-            .with_children(|parent| {
-                parent.spawn_scene(glb);
-            });
+    pub fn transform(&self) -> Transform {
+        Transform {
+            rotation: Quat::from_rotation_z(self.yaw as f32),
+            translation: Vec3::new(self.x_meters as f32, self.y_meters as f32, 0.),
+            scale: Vec3::ONE,
+        }
     }
 
     pub fn from_xyz_yaw(
@@ -77,36 +57,6 @@
             yaw: yaw,
             z_offset: z,
         };
->>>>>>> 9d45705a
-    }
-}
-
-<<<<<<< HEAD
-impl Model {
-    pub fn transform(&self) -> Transform {
-        Transform {
-            rotation: Quat::from_rotation_z(self.yaw as f32),
-            translation: Vec3::new(self.x_meters as f32, self.y_meters as f32, 0.),
-            scale: Vec3::ONE,
-        }
-=======
-    pub fn from_yaml(value: &serde_yaml::Value) -> Model {
-        let x_raw = value["x"].as_f64().unwrap();
-        let y_raw = value["y"].as_f64().unwrap();
-        let yaw = value["yaw"].as_f64().unwrap() - 3.14159 / 2.;
-        let model_name = value["model_name"].as_str().unwrap();
-        let instance_name = value["name"].as_str().unwrap();
-        return Model {
-            x_raw: x_raw,
-            y_raw: -y_raw,
-            x_meters: x_raw,
-            y_meters: -y_raw,
-            yaw: yaw,
-            model_name: model_name.to_string(),
-            instance_name: instance_name.to_string(),
-            z_offset: 0., // todo
-        };
->>>>>>> 9d45705a
     }
 }
 
